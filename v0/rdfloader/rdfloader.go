package rdfloader

import (
	"fmt"

	"github.com/spdx/tools-golang/v0/spdx"

	"github.com/spdx/tools-golang/v0/rdfloader/rdf2v1"
)

<<<<<<< HEAD
func Reader2_1() (*rdf2v1.Document, *rdf2v1.Snippet, error) {

	args := os.Args
	if len(args) != 2 {
		fmt.Errorf("Usage: %v <spdx-file-in>\n", args[0])
		fmt.Errorf("  Load SPDX 2.1 RDF file <spdx-file-in>, and\n")
		fmt.Errorf("  print its contents.\n")

	}
	var spdxdoc *rdf2v1.Document
	var sp *rdf2v1.Snippet
	var err error

	input := args[1]
	spdxdoc, sp, err = Parse(input)
	if err != nil {
		fmt.Errorf("Parsing Error")
	}
	return spdxdoc, sp, err
=======
func Reader2_1(input string) *spdx.Document2_1 {

	spdxdoc, sp, err := Parse(input)
	if err != nil {
		fmt.Errorf("Parsing Error")
	}
	doc2v1 := rdf2v1.TransferDocument(spdxdoc, sp)
	if doc2v1 == nil {
		fmt.Errorf("Translation Error")
	}
	return doc2v1
>>>>>>> c7e6c931
}

func Parse(input string) (*rdf2v1.Document, *rdf2v1.Snippet, error) {
	parser := rdf2v1.NewParser(input)
	defer fmt.Printf("RDF Document parsed successfully.\n")
	defer parser.Free()
	return parser.Parse()
}<|MERGE_RESOLUTION|>--- conflicted
+++ resolved
@@ -8,27 +8,6 @@
 	"github.com/spdx/tools-golang/v0/rdfloader/rdf2v1"
 )
 
-<<<<<<< HEAD
-func Reader2_1() (*rdf2v1.Document, *rdf2v1.Snippet, error) {
-
-	args := os.Args
-	if len(args) != 2 {
-		fmt.Errorf("Usage: %v <spdx-file-in>\n", args[0])
-		fmt.Errorf("  Load SPDX 2.1 RDF file <spdx-file-in>, and\n")
-		fmt.Errorf("  print its contents.\n")
-
-	}
-	var spdxdoc *rdf2v1.Document
-	var sp *rdf2v1.Snippet
-	var err error
-
-	input := args[1]
-	spdxdoc, sp, err = Parse(input)
-	if err != nil {
-		fmt.Errorf("Parsing Error")
-	}
-	return spdxdoc, sp, err
-=======
 func Reader2_1(input string) *spdx.Document2_1 {
 
 	spdxdoc, sp, err := Parse(input)
@@ -40,7 +19,6 @@
 		fmt.Errorf("Translation Error")
 	}
 	return doc2v1
->>>>>>> c7e6c931
 }
 
 func Parse(input string) (*rdf2v1.Document, *rdf2v1.Snippet, error) {
